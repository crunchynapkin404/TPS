--- conflicted
+++ resolved
@@ -96,19 +96,10 @@
             
             <!-- Main Content Area -->
             <div class="flex-1 min-w-0 h-full transition-all duration-300 ease-in-out bg-gray-100 dark:bg-gray-800 text-gray-900 dark:text-gray-50 overflow-hidden">
-<<<<<<< HEAD
                 <!-- No header - sidebar only layout -->
-                {% block content %}{% endblock %}
-=======
-                <!-- Header with language switch -->
-                <header role="banner">
-                    {% include 'components/header.html' %}
-                </header>
-                
                 <main id="main-content" class="h-full w-full overflow-hidden" role="main" tabindex="-1">
                     {% block content %}{% endblock %}
                 </main>
->>>>>>> 81bc64bd
             </div>
         </div>
     {% else %}
