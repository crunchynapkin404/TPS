--- conflicted
+++ resolved
@@ -64,9 +64,9 @@
     'frontend',
 ]
 
-<<<<<<< HEAD
 MIDDLEWARE = [
     'django.middleware.security.SecurityMiddleware',
+    'corsheaders.middleware.CorsMiddleware',  # Add CORS middleware
     'django.contrib.sessions.middleware.SessionMiddleware',
     'django.middleware.locale.LocaleMiddleware',  # Language switching support
     'django.middleware.common.CommonMiddleware',
@@ -75,10 +75,6 @@
     'django.contrib.messages.middleware.MessageMiddleware',
     'django.middleware.clickjacking.XFrameOptionsMiddleware',
 ]
-=======
-# Use security-enhanced middleware
-MIDDLEWARE = SECURITY_MIDDLEWARE
->>>>>>> 81bc64bd
 
 ROOT_URLCONF = 'tps_project.urls'
 
