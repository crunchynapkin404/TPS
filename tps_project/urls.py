"""
URL configuration for tps_project project.

The `urlpatterns` list routes URLs to views. For more information please see:
    https://docs.djangoproject.com/en/5.0/topics/http/urls/
Examples:
Function views
    1. Add an import:  from my_app import views
    2. Add a URL to urlpatterns:  path('', views.home, name='home')
Class-based views
    1. Add an import:  from other_app.views import Home
    2. Add a URL to urlpatterns:  path('', Home.as_view(), name='home')
Including another URLconf
    1. Import the include() function: from django.urls import include, path
    2. Add a URL to urlpatterns:  path('blog/', include('blog.urls'))
"""
from django.contrib import admin
from django.urls import path, include
from django.conf import settings
from django.conf.urls.static import static
from django.conf.urls.i18n import i18n_patterns
from django.shortcuts import redirect
from django.http import HttpResponse
from core.views import test_formats_view
<<<<<<< HEAD
from django.views.i18n import set_language
=======
from core.health import health_check, readiness_check, liveness_check, metrics_endpoint
>>>>>>> df16dd9f

def accounts_login_redirect(request):
    """Redirect /accounts/login/ to /login/"""
    return redirect('/login/')

def favicon_view(request):
    """Serve favicon"""
    return redirect('/static/images/favicon.svg')

urlpatterns = [
    path('admin/', admin.site.urls),
    path('accounts/login/', accounts_login_redirect, name='accounts_login_redirect'),
    path('accounts/', include('apps.accounts.urls')),
    path('favicon.ico', favicon_view, name='favicon'),
    path('api/', include('api.urls')),
    path('leave/', include('apps.leave_management.urls')),
    path('test-formats/', test_formats_view, name='test_formats'),  # Test endpoint
<<<<<<< HEAD
    path('set_language/', set_language, name='set_language'),  # Language switching
=======
    
    # Health check endpoints for production monitoring
    path('health/', health_check, name='health_check'),
    path('health/ready/', readiness_check, name='readiness_check'),
    path('health/live/', liveness_check, name='liveness_check'),
    path('metrics/', metrics_endpoint, name='metrics'),
    
>>>>>>> df16dd9f
    path('', include('frontend.urls')),
]

# Add static files handling for development
if settings.DEBUG:
    urlpatterns += static(settings.STATIC_URL, document_root=settings.STATIC_ROOT)
    # Debug toolbar temporarily disabled for cleaner UI
    # import debug_toolbar
    # urlpatterns = [
    #     path('__debug__/', include(debug_toolbar.urls)),
    # ] + urlpatterns
    urlpatterns += static(settings.MEDIA_URL, document_root=settings.MEDIA_ROOT)<|MERGE_RESOLUTION|>--- conflicted
+++ resolved
@@ -22,11 +22,8 @@
 from django.shortcuts import redirect
 from django.http import HttpResponse
 from core.views import test_formats_view
-<<<<<<< HEAD
 from django.views.i18n import set_language
-=======
 from core.health import health_check, readiness_check, liveness_check, metrics_endpoint
->>>>>>> df16dd9f
 
 def accounts_login_redirect(request):
     """Redirect /accounts/login/ to /login/"""
@@ -44,9 +41,7 @@
     path('api/', include('api.urls')),
     path('leave/', include('apps.leave_management.urls')),
     path('test-formats/', test_formats_view, name='test_formats'),  # Test endpoint
-<<<<<<< HEAD
     path('set_language/', set_language, name='set_language'),  # Language switching
-=======
     
     # Health check endpoints for production monitoring
     path('health/', health_check, name='health_check'),
@@ -54,7 +49,6 @@
     path('health/live/', liveness_check, name='liveness_check'),
     path('metrics/', metrics_endpoint, name='metrics'),
     
->>>>>>> df16dd9f
     path('', include('frontend.urls')),
 ]
 
